--- conflicted
+++ resolved
@@ -14,10 +14,6 @@
     DEV_USER_ID: "00000000-0000-0000-0000-000000000000",
   },
 }));
-<<<<<<< HEAD
-
-=======
->>>>>>> f963ff4e
 // Mock the auth module
 vi.mock("@/lib/auth", () => ({
   auth: vi.fn(),
