# Database Entity Relationship Diagram

<<<<<<< HEAD
> **自動生成日時**: 2025-11-03T13:45:46.847Z
=======
> **自動生成日時**: 2025-11-03T13:29:11.296Z
>>>>>>> d318669d
> **注意**: このファイルは `drizzle/schema.ts` から自動生成されます。直接編集しないでください。
> 
> 再生成: `npm run docs:db:mermaid`

```mermaid
erDiagram

  accounts {
    uuid user_id FK
    varchar type
    varchar provider
    varchar provider_account_id
    text refresh_token
    text access_token
    integer expires_at
    varchar token_type
    varchar scope
    text id_token
    varchar session_state
  }

  projects {
    uuid id PK
    varchar name
    text description
    boolean is_active
    timestamp created_at
    timestamp updated_at
  }

  sessions {
    varchar session_token PK
    uuid user_id FK
    timestamp expires
  }

  teamMembers {
    uuid id PK
    uuid team_id FK
    uuid user_id FK
    varchar role
    timestamp joined_at
    timestamp created_at
    timestamp updated_at
  }

  teams {
    uuid id PK
    varchar name
    text description
    boolean is_active
    timestamp created_at
    timestamp updated_at
  }

  users {
    uuid id PK
    varchar name
    varchar email
    timestamp email_verified
    varchar image
    varchar password_hash
    varchar role
    timestamp created_at
    timestamp updated_at
  }

  verificationTokens {
    varchar identifier
    varchar token
    timestamp expires
  }

  workCategories {
    uuid id PK
    varchar name
    text description
    integer display_order
    boolean is_active
    timestamp created_at
    timestamp updated_at
  }

  workLogs {
    uuid id PK
    uuid user_id FK
    timestamp date
    varchar hours
    uuid project_id FK
    uuid category_id FK
    text details
    timestamp created_at
    timestamp updated_at
  }
  users ||--o{ accounts : "references"
  users ||--o{ sessions : "references"
  users ||--o{ teamMembers : "references"
  users ||--o{ workLogs : "references"
  teams ||--o{ teamMembers : "references"
  projects ||--o{ workLogs : "references"
  workCategories ||--o{ workLogs : "references"
```<|MERGE_RESOLUTION|>--- conflicted
+++ resolved
@@ -1,10 +1,6 @@
 # Database Entity Relationship Diagram
 
-<<<<<<< HEAD
-> **自動生成日時**: 2025-11-03T13:45:46.847Z
-=======
-> **自動生成日時**: 2025-11-03T13:29:11.296Z
->>>>>>> d318669d
+> **自動生成日時**: 2025-11-03T13:51:12.670Z
 > **注意**: このファイルは `drizzle/schema.ts` から自動生成されます。直接編集しないでください。
 > 
 > 再生成: `npm run docs:db:mermaid`
