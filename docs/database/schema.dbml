--- conflicted
+++ resolved
@@ -1,9 +1,5 @@
 // Database Markup Language (DBML) Schema
-<<<<<<< HEAD
-// 自動生成日時: 2025-11-03T13:45:46.534Z
-=======
-// 自動生成日時: 2025-11-03T13:29:10.986Z
->>>>>>> d318669d
+// 自動生成日時: 2025-11-03T13:51:12.351Z
 // 注意: このファイルは drizzle/schema.ts から自動生成されます。直接編集しないでください。
 // 再生成: npm run docs:db:dbml
 // 可視化: https://dbdiagram.io/d
