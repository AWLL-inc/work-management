--- conflicted
+++ resolved
@@ -1,10 +1,6 @@
 # データベーススキーマドキュメント
 
-<<<<<<< HEAD
-> **自動生成日時**: 2025-11-03T13:45:47.166Z
-=======
-> **自動生成日時**: 2025-11-03T13:29:11.609Z
->>>>>>> d318669d
+> **自動生成日時**: 2025-11-03T13:51:12.988Z
 > **注意**: このファイルは `drizzle/schema.ts` から自動生成されます。直接編集しないでください。
 > 
 > 再生成: `npm run docs:db:markdown`
